//! A simple profiler for single and multithreaded applications.
//!
//! Record the time it takes for a scope to end and print the timings when the program exits.
//!
//! Each measurement has an overhead of ~16-29ns, so it shouldn't impact benchmarks.  
//! Run the [benchmarks](https://github.com/LyonSyonII/profi/blob/main/examples/benchmark.rs) example to see what's the overhead on your machine.
//!
//! # Setup
//!
//! `profi` is controlled by the `enable` feature, which is active by default.  
//! When disabled, all macros and methods will become no-ops, resulting in zero impact on your code.
//!
//! To disable it, add `default-features = false` to the `profi` dependency in your `Cargo.toml`.
//!
//! For convenience, you can also add a custom feature:
//! ```toml
//! [dependencies]
//! profi = { version = "*", default-features = false }
//!
//! [features]
//! prof = ["profi/enable"]
//! ```
//!
//! And run it with `cargo run --release --features prof`
//!
//! # Usage
//!
//! ## Basic Usage
//! ```rust
//! use profi::{prof, print_on_exit};
//!
//! fn main() {
//!  // Prints the timings to stdout when the program exits
//!  // Always put at the top of the main function to ensure it's dropped last
//!  //
//!  // An implicit `main` guard is created to profile the whole application
//!  print_on_exit!();
//!
//!  // Sleep for a bit to simulate some work
//!  std::thread::sleep(std::time::Duration::from_millis(200));
//! }
//! ```
//! ```plaintext
//! ┌──────────────┬────────────────────┬───────────┬────────────┬──────────┬──────────────┬───────┐
//! │ Name         ┆ % Application Time ┆ Real Time ┆ % CPU Time ┆ CPU Time ┆ Average time ┆ Calls │
//! ╞══════════════╪════════════════════╪═══════════╪════════════╪══════════╪══════════════╪═══════╡
//! │ simple::main ┆ 100.00%            ┆ 200.13ms  ┆      -     ┆     -    ┆       -      ┆     1 │
//! └──────────────┴────────────────────┴───────────┴────────────┴──────────┴──────────────┴───────┘
//! ```
//!
//! ## Loops
//! ```rust
//! use profi::{prof, print_on_exit};
//!
//! fn main() {
//!   print_on_exit!();
//!
//!   for _ in 0..100 {
//!       prof!(iteration);
//!       std::thread::sleep(std::time::Duration::from_millis(10));
//!   }
//! }
//! ```
//! ```plaintext
//! ┌────────────┬────────────────────┬───────────┬────────────┬──────────┬──────────────┬───────┐
//! │ Name       ┆ % Application Time ┆ Real Time ┆ % CPU Time ┆ CPU Time ┆ Average time ┆ Calls │
//! ╞════════════╪════════════════════╪═══════════╪════════════╪══════════╪══════════════╪═══════╡
//! │ loop::main ┆ 100.00%            ┆ 1.01s     ┆      -     ┆     -    ┆       -      ┆     1 │
//! ├╌╌╌╌╌╌╌╌╌╌╌╌┼╌╌╌╌╌╌╌╌╌╌╌╌╌╌╌╌╌╌╌╌┼╌╌╌╌╌╌╌╌╌╌╌┼╌╌╌╌╌╌╌╌╌╌╌╌┼╌╌╌╌╌╌╌╌╌╌┼╌╌╌╌╌╌╌╌╌╌╌╌╌╌┼╌╌╌╌╌╌╌┤
//! │ iteration  ┆ 99.99%             ┆ 1.01s     ┆      -     ┆     -    ┆ 10.10ms/call ┆   100 │
//! └────────────┴────────────────────┴───────────┴────────────┴──────────┴──────────────┴───────┘
//!```
//!
//! ## Multiple threads
//! ```rust
//! use profi::{print_on_exit, prof_guard};
//!
//! fn do_work(i: usize) {
//!     for _ in 0..100 {
//!         // Need to bind it to a variable to ensure it isn't dropped before sleeping
//!         let _guard = if i < 6 {
//!             prof_guard!("6 first")
//!         } else {
//!             prof_guard!("4 last")
//!         };
//!         std::thread::sleep(std::time::Duration::from_millis(10));
//!         // The guard goes out of scope here
//!     }
//! }
//!
//! fn main() {
//!     print_on_exit!();
//!
//!     std::thread::scope(|s| {
//!         for i in 0..10 {
//!             s.spawn(move || {
//!                 do_work(i);
//!             });
//!         }
//!     });
//! }
//! ```
//! ```plaintext
//! ┌───────────┬────────────────────┬───────────┬────────────┬──────────┬──────────────┬───────┐
//! │ Name      ┆ % Application Time ┆ Real Time ┆ % CPU Time ┆ CPU Time ┆ Average time ┆ Calls │
//! ╞═══════════╪════════════════════╪═══════════╪════════════╪══════════╪══════════════╪═══════╡
//! │ main      ┆ 100.00%            ┆ 1.01s     ┆      -     ┆     -    ┆       -      ┆     1 │
//! ├╌╌╌╌╌╌╌╌╌╌╌┼╌╌╌╌╌╌╌╌╌╌╌╌╌╌╌╌╌╌╌╌┼╌╌╌╌╌╌╌╌╌╌╌┼╌╌╌╌╌╌╌╌╌╌╌╌┼╌╌╌╌╌╌╌╌╌╌┼╌╌╌╌╌╌╌╌╌╌╌╌╌╌┼╌╌╌╌╌╌╌┤
//! │  6 first  ┆ 99.98%             ┆ 1.01s     ┆ 54.55%     ┆ 6.04s    ┆ 10.08ms/call ┆   600 │
//! ├╌╌╌╌╌╌╌╌╌╌╌┼╌╌╌╌╌╌╌╌╌╌╌╌╌╌╌╌╌╌╌╌┼╌╌╌╌╌╌╌╌╌╌╌┼╌╌╌╌╌╌╌╌╌╌╌╌┼╌╌╌╌╌╌╌╌╌╌┼╌╌╌╌╌╌╌╌╌╌╌╌╌╌┼╌╌╌╌╌╌╌┤
//! │  4 last   ┆ 99.96%             ┆ 1.01s     ┆ 36.36%     ┆ 4.03s    ┆ 10.07ms/call ┆   400 │
//! └───────────┴────────────────────┴───────────┴────────────┴──────────┴──────────────┴───────┘
//! ```
//! "CPU Time" is the combined time all threads have spent on that scope.  
//!
//! For example, "6 first" has a "CPU Time" of 6s because each thread waits 1s, and the program spawns six of them.
//!
//! # Features
//! - `enable`: Activates the profiling, if not active all macros become no-ops.
//! - `hierarchy`: Shows when a `prof!` is the child of another with a visual hierarchy.
#![allow(clippy::needless_doctest_main)]
#![deny(unsafe_code)]

/// Allows profiling the profiling methods
#[allow(unused)]
macro_rules! meta_prof {
    ($name:ident) => {
        #[cfg(feature = "metaprof")]
        struct MetaProf {
            instant: minstant::Instant,
        }
        #[cfg(feature = "metaprof")]
        impl Drop for MetaProf {
            fn drop(&mut self) {
                let $name = self.instant.elapsed();
                dbg!($name);
            }
        }
        #[cfg(feature = "metaprof")]
        let _guard = MetaProf {
            instant: minstant::Instant::now(),
        };
    };
}

pub mod zz_private;

#[allow(unused)]
use std::{cell::RefCell, rc::Rc};

#[cfg(feature = "enable")]
#[derive(Debug, Clone)]
struct Timing {
    name: String,
    /// % Application Time
    percent_app: f64,
    /// Real Time
    total_real: std::time::Duration,
    /// % CPU Time
    percent_cpu: f64,
    /// CPU Time
    total_cpu: std::time::Duration,
    average: std::time::Duration,
    calls: usize,
}

#[cfg(feature = "enable")]
fn create_table(timings: Vec<Timing>) -> comfy_table::Table {
    let mut table = comfy_table::Table::new();
    table.load_preset(comfy_table::presets::UTF8_FULL);
    table.set_header([
        "Name",
        "% Application Time",
        "Real Time",
        "% CPU Time",
        "CPU Time",
        "Average time",
        "Calls",
    ]);
    
    let empty = || comfy_table::Cell::new("-").set_alignment(comfy_table::CellAlignment::Center);

    for timing in timings {
        fn cell(c: impl Into<comfy_table::Cell>) -> comfy_table::Cell {
            c.into()
        }

        let name = cell(timing.name);
        let app_percent = cell(format!("{:.2}%", timing.percent_app));
        let real_time = cell(format!("{:.2?}", timing.total_real));
        let (cpu_percent, cpu_time) = if timing.total_real == timing.total_cpu {
            (empty(), empty())
        } else {
            (
                cell(format!("{:.2}%", timing.percent_cpu)),
                cell(format!("{:.2?}", timing.total_cpu)),
            )
        };
        let average = if timing.average.is_zero() || timing.calls <= 1 {
            empty()
        } else {
            cell(format!("{:.2?}/call", timing.average))
        };
        let calls = if timing.calls == 0 {
            empty()
        } else {
            cell(timing.calls).set_alignment(comfy_table::CellAlignment::Right)
        };
        table.add_row([
            name,
            app_percent,
            real_time,
            cpu_percent,
            cpu_time,
            average,
            calls,
        ]);
    }

    table
}

#[cfg(feature = "enable")]
impl Timing {
    fn from_durations(
        name: String,
        timings: &[std::time::Duration],
        total: std::time::Duration,
    ) -> Self {
        let sum = timings.iter().sum::<std::time::Duration>();
        let percent = if !total.is_zero() {
            (sum.as_secs_f64() / total.as_secs_f64()) * 100.0
        } else {
            100.0
        };
        let average = sum / timings.len().max(1) as u32;
        Self {
            name,
            percent_app: percent,
            total_real: sum,
            percent_cpu: percent,
            total_cpu: sum,
            average,
            calls: timings.len(),
        }
    }
    fn merge(&mut self, other: &Timing) {
        self.average = (self.average + other.average) / 2;
        self.calls += other.calls;
        self.total_cpu += other.total_cpu;
        self.total_real = self.total_real.max(other.total_real);
    }
    fn update_percent(&mut self, total_app: std::time::Duration, total_cpu: std::time::Duration) {
        self.percent_app = (self.total_real.as_secs_f64() / total_app.as_secs_f64()) * 100.;
        self.percent_cpu = (self.total_cpu.as_secs_f64() / total_cpu.as_secs_f64()) * 100.;
    }
}

#[cfg(feature = "enable")]
#[derive(Debug)]
struct GlobalProfiler {
    threads: std::sync::Mutex<usize>,
    cvar: std::sync::Condvar,
    timings: std::sync::RwLock<Vec<(std::time::Duration, Vec<Timing>)>>,
    #[cfg(feature = "metaprof")]
    measures: std::sync::atomic::AtomicUsize
}

#[cfg(feature = "enable")]
#[derive(Debug)]
struct ThreadProfiler {
    scopes: indexmap::IndexMap<std::borrow::Cow<'static, str>, ScopeProfiler, ahash::RandomState>,
    current: Vec<usize>,
    thread_start: minstant::Instant,
    thread_time: Option<std::time::Duration>,
}

#[cfg(feature = "enable")]
#[derive(Debug)]
struct ScopeProfiler {
    timings: Vec<std::time::Duration>,
    children: indexmap::IndexMap<std::borrow::Cow<'static, str>, ScopeProfiler, ahash::RandomState>,
    hierarchy_depth: usize,
}

#[cfg(feature = "enable")]
static GLOBAL_PROFILER: GlobalProfiler = GlobalProfiler::new();

#[cfg(feature = "enable")]
thread_local! {
    static THREAD_PROFILER: RefCell<ThreadProfiler> = RefCell::new(ThreadProfiler::new());
}

#[cfg(feature = "enable")]
impl GlobalProfiler {
    const fn new() -> Self {
        Self {
            timings: std::sync::RwLock::new(Vec::new()),
            threads: std::sync::Mutex::new(0),
            cvar: std::sync::Condvar::new(),
            #[cfg(feature = "metaprof")]
            measures: std::sync::atomic::AtomicUsize::new(0),
        }
    }

    fn print_timings(&self, mut to: impl std::io::Write) -> std::io::Result<()> {
        let mut measures = 0;
        let (mut total_app, mut local_timing) = THREAD_PROFILER.with_borrow(|thread| {
            measures += thread.num_measures();
            let timings = thread.to_timings();
            (
                // Get first time if `print_on_exit!` has been used, or compute the thread time
                timings
                    .first()
                    .map(|t| t.total_real)
                    .unwrap_or_else(|| thread.get_thread_time()),
                timings,
            )
        });
        #[cfg(feature = "metaprof")]
        let _ = 5;

        let timings = &self.timings.read().unwrap();
        for (thread_total, thread) in timings.iter() {
            total_app = std::cmp::max(total_app, *thread_total);
            for timing in thread {
                if let Some(t) = local_timing.iter_mut().find(|t| t.name == timing.name) {
                    t.merge(timing);
                } else {
                    local_timing.push(timing.clone());
                }
            }
        }
        let total_cpu = local_timing.iter().map(|t| t.total_cpu).sum();
        #[cfg(feature = "metaprof")]
        {
            println!("measures: {}", measures);
            println!("timings: {}", local_timing.len());
        }

        local_timing
            .iter_mut()
            .for_each(|t| t.update_percent(total_app, total_cpu));
        write!(to, "{}", create_table(local_timing))
    }
}

#[cfg(feature = "enable")]
impl ThreadProfiler {
    fn new() -> Self {
        *GLOBAL_PROFILER.threads.lock().unwrap() += 1;
        Self {
            scopes: indexmap::IndexMap::with_hasher(ahash::RandomState::new()),
            current: Vec::new(),
            thread_start: minstant::Instant::now(),
            thread_time: None,
        }
    }

    fn manual_drop(&mut self) {
        self.set_thread_time();
        if !self.scopes.is_empty() {
            let timings = self.to_timings();
            GLOBAL_PROFILER
                .timings
                .write()
                .unwrap()
                .push((self.thread_time.unwrap(), timings));
            #[cfg(feature = "metaprof")]
            GLOBAL_PROFILER.measures.fetch_add(self.num_measures(), std::sync::atomic::Ordering::AcqRel);
        }
        *GLOBAL_PROFILER.threads.lock().unwrap() -= 1;
        GLOBAL_PROFILER.cvar.notify_one()
    }

    fn set_thread_time(&mut self) {
        self.thread_time.replace(self.thread_start.elapsed());
    }

    fn get_thread_time(&self) -> std::time::Duration {
        match self.thread_time {
            Some(t) => t,
            None => self.thread_start.elapsed(),
        }
    }
    
    fn num_measures(&self) -> usize {
        self.scopes.values().fold(0, |acc, scope| {
            fn measures(scope: &ScopeProfiler) -> usize {
                scope.children.values().fold(scope.timings.len(), |acc, scope| acc + measures(scope))
            }
            acc + measures(scope)
        })
    }

    fn to_timings(&self) -> Vec<Timing> {
        let total = self.get_thread_time();
        let timings = self
            .scopes
            .iter()
            .flat_map(|(name, scope)| scope.to_timings(name, total))
            .collect();
        timings
    }

    fn get_current(&mut self) -> Option<&mut ScopeProfiler> {
        let (_, mut current) = self.scopes.get_index_mut(*self.current.first()?)?;
        for i in self.current.get(1..).unwrap_or_default() {
            (_, current) = current.children.get_index_mut(*i)?;
        }
        Some(current)
    }

    fn push(&mut self, name: impl Into<std::borrow::Cow<'static, str>>) {
        let name: std::borrow::Cow<'static, str> = name.into();

        if let Some(current) = self.get_current() {
            // If 'name' is a child of 'current'
            if let Some((idx, _, _)) = current.children.get_full(&name) {
                self.current.push(idx);
            }
            // If not, create new scope with 'current' as parent
            else {
                // Add visual indicator of the nesting
                let scope = ScopeProfiler::new(current.hierarchy_depth + 1);

                // Update current scope's children
                current.children.insert(name, scope);
                let len = current.children.len() - 1;
                self.current.push(len);
            }
            return;
        }
        if let Some((idx, _, _)) = self.scopes.get_full(&name) {
            self.current.push(idx);
        } else {
            let scope = ScopeProfiler::new(0);
            self.scopes.insert(name, scope);
            self.current.push(self.scopes.len() - 1);
        }
    }

    fn pop(&mut self, duration: std::time::Duration) {
<<<<<<< HEAD
        let Some(current) = &self.current else {
=======
        let current = self.get_current();
        let Some(current) = current else {
>>>>>>> a5a9b9b1
            panic!("[profi] 'pop' called and 'current' is 'None', this should never happen!")
        };
        current.timings.push(duration);
        self.current.pop();
    }
}

#[cfg(feature = "enable")]
impl ScopeProfiler {
    fn new(hierarchy_depth: usize) -> Self {
        Self {
            hierarchy_depth,
            timings: Vec::new(),
            children: indexmap::IndexMap::with_hasher(ahash::RandomState::new()),
        }
    }
    fn to_timings(&self, name: impl AsRef<str>, total: std::time::Duration) -> Vec<Timing> {
        #[cfg(feature = "hierarchy")]
        let name = {
            // Add a padding equal to hierarchy depth
            // If it's >= 20, add a numeric indicator and limit the padding
            let spaces = if self.hierarchy_depth >= 20 {
                let new = format!("(+{}) ", self.hierarchy_depth);
                format!("{}{new}", " ".repeat(20usize.saturating_sub(new.len())))
            } else {
                " ".repeat(self.hierarchy_depth)
            };
            format!("{}{}", spaces, name.as_ref())
        };
        #[cfg(not(feature = "hierarchy"))]
        let name = self.name.to_string();
        let timing = Timing::from_durations(name, &self.timings, total);
        std::iter::once(timing)
            .chain(
                self.children
                    .iter()
                    .flat_map(|(name, child)| child.to_timings(name, total)),
            )
            .collect()
    }
}

#[cfg(feature = "enable")]
impl Drop for ThreadProfiler {
    fn drop(&mut self) {
        #[cfg(not(feature = "rayon"))]
        self.manual_drop()
    }
}

/// Profiles the time it takes for the scope to end.
///
/// If you want to get an explicit guard, use [`prof_guard!`].
///
/// # Examples
/// ```
/// use profi::{prof, print_on_exit};
///
/// fn sleep() {
///     // Profile `sleep`
///     prof!();
///     std::thread::sleep(std::time::Duration::from_millis(200));
/// }
///
/// fn main() {
///   print_on_exit!();
///
///   sleep();
/// }
/// ```
#[macro_export]
macro_rules! prof {
    ($($tt:tt)*) => {
        let _guard = $crate::prof_guard!($($tt)*);
    }
}

/// Returns a guard that will profile as long as it's alive.
///
/// This will be until the scope ends or dropped manually.
///
/// # Examples
/// ```
/// use profi::{prof_guard, print_on_exit};
///
/// fn sleep(time: u64) {
///   // Must be saved into an explicit guard, or it will be dropped at the end of the `if` block
///   let _guard = if time < 100 {
///     prof_guard!("< 100")
///   } else {
///     prof_guard!(">= 100")
///   };
///   std::thread::sleep(std::time::Duration::from_millis(time));
/// }
///
/// fn main() {
///   print_on_exit!();
///
///   sleep(50);
///   sleep(150);
/// }
/// ```
#[macro_export]
macro_rules! prof_guard {
    () => {
        $crate::prof_guard!({
            // https://docs.rs/stdext/latest/src/stdext/macros.rs.html#63-74
            fn f() {}
            fn type_name_of<T>(_: T) -> &'static str {
                std::any::type_name::<T>()
            }
            let name = type_name_of(f);
            // `3` is the length of the `::f`.
            &name[..name.len() - 3]
        })
    };
    ($name:ident) => {
        $crate::prof_guard!(stringify!($name))
    };
    (fmt = $( $name:tt )+) => {
        $crate::prof_guard!(format!($($name)+))
    };
    ($name:expr) => {
        $crate::zz_private::ScopeGuard::new($name)
    };
}

/// Prints the profiled timings to stdout when `main` exits.
///
/// Creates an implicit `main` profiling guard, which will profile the whole program's time.
///
/// **Always put at the top of the `main` function to ensure it's dropped last.**
///
/// Print to stderr instead with `print_on_exit!(stderr)`.
///
/// Or print to a `std::io::Write` with `print_on_exit!(to = std::io::stdout())`
///
/// # Examples
/// ```
/// use profi::{prof, print_on_exit};
///
/// fn main() {
///   print_on_exit!();
///   // ...
/// }
/// ```
///
/// Print to stderr instead of stdout:
/// ```
/// use profi::{prof, print_on_exit};
///
/// fn main() {
///   print_on_exit!(stderr);
///   // ...
/// }
/// ```
///
/// Print to a file:
/// ```
/// use profi::{prof, print_on_exit};
///
/// fn main() {
///   let mut file = Vec::<u8>::new();
///   print_on_exit!(to = &mut file, ondrop = |f| println!("{f:?}"));
///   // ...
/// }
/// ```
#[allow(clippy::needless_doctest_main)]
#[macro_export]
macro_rules! print_on_exit {
    () => {
        $crate::print_on_exit!(stdout)
    };
    (stdout) => {
        $crate::print_on_exit!(to = std::io::stdout())
    };
    (stderr) => {
        $crate::print_on_exit!(to = std::io::stderr())
    };
    (to = $to:expr) => {
        $crate::print_on_exit!(to = $to, ondrop = |_| {})
    };
    (to = $to:expr, ondrop = $ondrop:expr) => {
        let mut _to = $to;
<<<<<<< HEAD
        let _guard = $crate::zz_private::profiDrop::new(&mut _to, $ondrop);
=======
        let _guard = $crate::zz_private::ProfiDrop::new(&mut _to, $ondrop);
>>>>>>> a5a9b9b1
        // Implicit guard for profiling the whole application
        $crate::prof!()
    };
}<|MERGE_RESOLUTION|>--- conflicted
+++ resolved
@@ -441,12 +441,8 @@
     }
 
     fn pop(&mut self, duration: std::time::Duration) {
-<<<<<<< HEAD
-        let Some(current) = &self.current else {
-=======
         let current = self.get_current();
         let Some(current) = current else {
->>>>>>> a5a9b9b1
             panic!("[profi] 'pop' called and 'current' is 'None', this should never happen!")
         };
         current.timings.push(duration);
@@ -631,11 +627,7 @@
     };
     (to = $to:expr, ondrop = $ondrop:expr) => {
         let mut _to = $to;
-<<<<<<< HEAD
-        let _guard = $crate::zz_private::profiDrop::new(&mut _to, $ondrop);
-=======
         let _guard = $crate::zz_private::ProfiDrop::new(&mut _to, $ondrop);
->>>>>>> a5a9b9b1
         // Implicit guard for profiling the whole application
         $crate::prof!()
     };
